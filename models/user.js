const bcrypt = require("bcrypt");
// const { getConnection, oracledb } = require("../config/database"); // Removed
const { oracledb } = require("../config/database");
const { clobToString, convertClobFields, toSnakeCaseObj } = require("../utils/dbUtils");
const { handleOracleError } = require("../utils/errorHandler");
const config = require("../config"); // For NODE_ENV

// Helper function to create default user profile, used internally
async function createDefaultUserProfile(connection, user_id) {
    await connection.execute(
      `INSERT INTO user_profiles (user_id, theme_preference, bio, badge, experience, "level")
       VALUES (:user_id, 'light', NULL, NULL, 0, 1)`,
      { user_id: user_id },
      { autoCommit: false }
    );
}


// 사용자 등록 함수
async function registerUser(connection, username, email, password) {
  try {
    const isTestUser = config.nodeEnv === 'test' && email === "API@example.com";
    const testUserId = "API_TEST_USER_ID";

    const saltRounds = 10;
    const passwordHash = await bcrypt.hash(password, saltRounds);

    const emailCheck = await connection.execute(
      `SELECT user_id, username, email FROM users WHERE email = :email`,
      { email: email },
      { outFormat: oracledb.OUT_FORMAT_OBJECT }
    );

    if (emailCheck.rows.length > 0) {
      const existingUser = toSnakeCaseObj(emailCheck.rows[0]);
      return { ...existingUser, already_registered: true };
    }

    let user_id_to_insert;
    if (isTestUser) {
      user_id_to_insert = testUserId;
      const existingTestUser = await connection.execute(
        `SELECT user_id FROM users WHERE user_id = :user_id`,
        { user_id: testUserId },
        { outFormat: oracledb.OUT_FORMAT_OBJECT }
      );
      if (existingTestUser.rows.length > 0) {
        await connection.execute(
          `DELETE FROM users WHERE user_id = :user_id`,
          { user_id: testUserId },
          { autoCommit: false }
        );
      }
      await connection.execute(
        `INSERT INTO users (user_id, username, email, password_hash)
         VALUES (:user_id, :username, :email, :passwordHash)`,
        { user_id: testUserId, username, email, passwordHash },
        { autoCommit: false }
      );
    } else {
      const result = await connection.execute(
        `INSERT INTO users (username, email, password_hash)
         VALUES (:username, :email, :passwordHash)
         RETURNING user_id INTO :out_user_id`,
        { username, email, passwordHash, out_user_id: { type: oracledb.STRING, dir: oracledb.BIND_OUT } },
        { autoCommit: false }
      );
      user_id_to_insert = result.outBinds.out_user_id[0];
    }

    await connection.execute(
      `INSERT INTO user_settings (user_id, theme, language, font_size, notifications_enabled)
       VALUES (:user_id, 'light', 'ko', 14, 1)`,
      { user_id: user_id_to_insert },
      { autoCommit: false }
    );

    await createDefaultUserProfile(connection, user_id_to_insert);
    // commit is handled by withTransaction

    return {
      user_id: user_id_to_insert,
      username: username,
      email: email,
      created_at: new Date().toISOString(), // Consider if DB should provide this
    };
  } catch (err) {
    if (err.errorNum === 1 || (err.message && err.message.toLowerCase().includes("unique constraint")) && (err.message.toUpperCase().includes("EMAIL"))) {
      const customError = new Error("이미 등록된 이메일입니다.");
      customError.code = "UNIQUE_CONSTRAINT_VIOLATED";
      throw customError;
    }
    throw handleOracleError(err);
  }
}

// 사용자 로그인 함수
async function loginUser(connection, email, password) {
  try {
    const result = await connection.execute(
      `SELECT user_id, username, email, password_hash, is_active FROM users WHERE email = :email`,
      { email: email },
      { outFormat: oracledb.OUT_FORMAT_OBJECT }
    );

    if (result.rows.length === 0) {
      const error = new Error("이메일 또는 비밀번호가 올바르지 않습니다.");
      error.code = "UNAUTHORIZED";
      throw error;
    }

    const user = toSnakeCaseObj(result.rows[0]);

    if (user.is_active !== 1) {
      const error = new Error("계정이 비활성화되었습니다. 관리자에게 문의하세요.");
      error.code = "FORBIDDEN";
      throw error;
    }

    const match = await bcrypt.compare(password, user.password_hash);
    if (!match) {
      const error = new Error("이메일 또는 비밀번호가 올바르지 않습니다.");
      error.code = "UNAUTHORIZED";
      throw error;
    }

    await connection.execute(
      `UPDATE users SET last_login = SYSTIMESTAMP WHERE user_id = :user_id`,
      { user_id: user.user_id },
      { autoCommit: false } // Assuming login might be part of a larger transaction in some cases
    );
    // commit will be handled by withTransaction

    return {
      user_id: user.user_id,
      username: user.username,
      email: user.email,
      logged_in_at: new Date().toISOString(),
    };
  } catch (err) {
    if (err.code === "UNAUTHORIZED" || err.code === "FORBIDDEN") throw err;
    throw handleOracleError(err);
  }
}

// 사용자 설정 조회 함수
async function getUserSettings(connection, user_id) {
  try {
    const result = await connection.execute(
      `SELECT user_id, theme, language, font_size, notifications_enabled, ai_model_preference, updated_at
       FROM user_settings
       WHERE user_id = :user_id`,
      { user_id: user_id },
      { outFormat: oracledb.OUT_FORMAT_OBJECT }
    );

    if (result.rows.length === 0) {
      // Consider creating default settings if not found, or throw specific error
      const error = new Error("사용자 설정을 찾을 수 없습니다.");
      error.code = "RESOURCE_NOT_FOUND";
      throw error;
    }
    return toSnakeCaseObj(result.rows[0]);
  } catch (err) {
    if (err.code === "RESOURCE_NOT_FOUND") throw err;
    throw handleOracleError(err);
  }
}

// 사용자 설정 업데이트 함수
async function updateUserSettings(connection, user_id, settings) {
  try {
    const { theme, language, font_size, notifications_enabled, ai_model_preference } = settings;
    let updateQuery = "UPDATE user_settings SET updated_at = SYSTIMESTAMP";
    const bindParams = { user_id: user_id };

    if (theme !== undefined) { updateQuery += ", theme = :theme"; bindParams.theme = theme; }
    if (language !== undefined) { updateQuery += ", language = :language"; bindParams.language = language; }
    if (font_size !== undefined) { updateQuery += ", font_size = :font_size"; bindParams.font_size = font_size; }
    if (notifications_enabled !== undefined) { updateQuery += ", notifications_enabled = :notifications_enabled"; bindParams.notifications_enabled = notifications_enabled ? 1 : 0; }
    if (ai_model_preference !== undefined) { updateQuery += ", ai_model_preference = :ai_model_preference"; bindParams.ai_model_preference = ai_model_preference; }

    updateQuery += " WHERE user_id = :user_id RETURNING user_id, theme, language, font_size, notifications_enabled, ai_model_preference, updated_at INTO :outUserId, :outTheme, :outLang, :outFontSize, :outNotif, :outAiModel, :outUpdatedAt";

    bindParams.outUserId = {type: oracledb.STRING, dir: oracledb.BIND_OUT };
    bindParams.outTheme = {type: oracledb.STRING, dir: oracledb.BIND_OUT };
    bindParams.outLang = {type: oracledb.STRING, dir: oracledb.BIND_OUT };
    bindParams.outFontSize = {type: oracledb.NUMBER, dir: oracledb.BIND_OUT };
    bindParams.outNotif = {type: oracledb.NUMBER, dir: oracledb.BIND_OUT };
    bindParams.outAiModel = {type: oracledb.STRING, dir: oracledb.BIND_OUT };
    bindParams.outUpdatedAt = {type: oracledb.DATE, dir: oracledb.BIND_OUT };

    const result = await connection.execute(updateQuery, bindParams, { autoCommit: false });

     if (result.rowsAffected === 0) {
        const error = new Error("사용자 설정을 찾을 수 없거나 업데이트되지 않았습니다.");
        error.code = "RESOURCE_NOT_FOUND";
        throw error;
    }
    // Directly use outBinds to construct the response
    return toSnakeCaseObj({
        USER_ID: result.outBinds.outUserId[0],
        THEME: result.outBinds.outTheme[0],
        LANGUAGE: result.outBinds.outLang[0],
        FONT_SIZE: result.outBinds.outFontSize[0],
        NOTIFICATIONS_ENABLED: result.outBinds.outNotif[0],
        AI_MODEL_PREFERENCE: result.outBinds.outAiModel[0],
        UPDATED_AT: result.outBinds.outUpdatedAt[0],
    });

  } catch (err) {
    if (err.code === "RESOURCE_NOT_FOUND") throw err;
    throw handleOracleError(err);
  }
}

// 사용자 프로필 이미지 경로 업데이트 함수
async function updateUserProfileImage(connection, user_id, profileImagePath) {
  try {
    const result = await connection.execute(
      `UPDATE users SET profile_image_path = :profileImagePath WHERE user_id = :user_id`,
      { profileImagePath: profileImagePath, user_id: user_id },
      { autoCommit: false }
    );
     if (result.rowsAffected === 0) {
        const error = new Error("사용자를 찾을 수 없어 프로필 이미지를 업데이트할 수 없습니다.");
        error.code = "USER_NOT_FOUND";
        throw error;
    }
    return { profile_image_path: profileImagePath }; // Return only the path or a success indicator
  } catch (err) {
    if (err.code === "USER_NOT_FOUND") throw err;
    throw handleOracleError(err);
  }
}

// 사용자 프로필 조회 함수
async function getUserProfile(connection, user_id) {
  try {
    const result = await connection.execute(
      `SELECT u.user_id, u.username, u.email, u.created_at, u.is_active, u.profile_image_path, 
              p.theme_preference, p.bio, p.badge, p.experience, p."level", p.updated_at as profile_updated_at
       FROM users u
       LEFT JOIN user_profiles p ON u.user_id = p.user_id
       WHERE u.user_id = :user_id`,
      { user_id: user_id },
      { outFormat: oracledb.OUT_FORMAT_OBJECT }
    );

    if (result.rows.length === 0) {
      const error = new Error("사용자 프로필을 찾을 수 없습니다.");
      error.code = "USER_NOT_FOUND"; // Or RESOURCE_NOT_FOUND
      throw error;
    }

    let rowData = result.rows[0];
    // bio 필드가 CLOB일 수 있으므로 변환
    if (rowData.BIO) {
        rowData.BIO = await clobToString(rowData.BIO);
    }
    // 날짜 필드를 ISO 문자열로 변환 (필요한 경우)
    if (rowData.CREATED_AT && rowData.CREATED_AT instanceof Date) rowData.CREATED_AT = rowData.CREATED_AT.toISOString();
    if (rowData.PROFILE_UPDATED_AT && rowData.PROFILE_UPDATED_AT instanceof Date) rowData.PROFILE_UPDATED_AT = rowData.PROFILE_UPDATED_AT.toISOString();

    return toSnakeCaseObj(rowData);
  } catch (err) {
    if (err.code === "USER_NOT_FOUND") throw err;
    throw handleOracleError(err);
  }
}

// 사용자 프로필 업데이트 함수
async function updateUserProfile(connection, user_id, profileData) {
  try {
    const { username, theme_preference, bio, badge } = toSnakeCaseObj(profileData);
    let userUpdated = false;
    let profileUpdated = false;

    if (username !== undefined) {
      const userUpdateResult = await connection.execute(
        `UPDATE users SET username = :username WHERE user_id = :user_id`,
        { username, user_id }, { autoCommit: false }
      );
      if(userUpdateResult.rowsAffected > 0) userUpdated = true;
    }

    const profileUpdateFields = [];
    const profileBindParams = { user_id };
    if (theme_preference !== undefined) { profileUpdateFields.push("theme_preference = :theme_preference"); profileBindParams.theme_preference = theme_preference; }
    if (bio !== undefined) { profileUpdateFields.push("bio = :bio"); profileBindParams.bio = {val: bio, type: oracledb.CLOB}; } // Bind as CLOB
    if (badge !== undefined) { profileUpdateFields.push("badge = :badge"); profileBindParams.badge = badge; }

    if (profileUpdateFields.length > 0) {
      const updateProfileQuery = `UPDATE user_profiles SET ${profileUpdateFields.join(", ")}, updated_at = SYSTIMESTAMP WHERE user_id = :user_id`;
      const profileUpdateResult = await connection.execute(updateProfileQuery, profileBindParams, { autoCommit: false });
      if(profileUpdateResult.rowsAffected > 0) profileUpdated = true;
    }

    if (!userUpdated && !profileUpdated) {
        // 변경 사항이 없어도 에러는 아님. 현재 프로필 반환 또는 특정 메시지 반환.
        // 여기서는 현재 프로필을 다시 조회하여 반환.
        // 또는, 0 rowsAffected 시 USER_NOT_FOUND 에러를 던질 수도 있음.
        // getUserProfile은 에러를 던지므로, 여기서는 그냥 성공으로 간주하고 다시 조회.
    }
     // commit은 withTransaction에서 처리

    return await getUserProfile(connection, user_id); // 업데이트된 프로필 정보 반환
  } catch (err) {
    throw handleOracleError(err);
  }
}

// 경험치 추가 및 레벨 업데이트 함수 (addUserExperience는 두 번 정의되어 있음, 하나를 선택해야 함)
// 아래 addUserExperience(connection, user_id, points, exp_type, reason)를 사용
async function addUserExperience(connection, user_id, points, exp_type = "chat", reason = null) {
  try {
    const userProfileResult = await connection.execute(
      `SELECT experience, "level", experience_multiplier FROM user_profiles WHERE user_id = :user_id FOR UPDATE`, // FOR UPDATE 추가 고려
      { user_id }, { outFormat: oracledb.OUT_FORMAT_OBJECT }
    );

    if (userProfileResult.rows.length === 0) {
      // 프로필이 없으면 생성 후 재시도 (createDefaultUserProfile은 connection을 인자로 받도록 수정 필요)
      // await createDefaultUserProfile(connection, user_id); // 이 함수가 connection을 받도록 수정되었다고 가정
      // return await addUserExperience(connection, user_id, points, exp_type, reason);
      // 또는 에러 처리
      const error = new Error("사용자 프로필을 찾을 수 없습니다. 경험치를 추가할 수 없습니다.");
      error.code = "USER_NOT_FOUND";
      throw error;
    }

    const currentData = toSnakeCaseObj(userProfileResult.rows[0]);
    const oldExp = currentData.experience || 0;
    const oldLevel = currentData.level || 1;
    const multiplier = currentData.experience_multiplier || 1.0;
    const actualPoints = Math.round(points * multiplier);
    const newExp = oldExp + actualPoints;

    const levelResult = await connection.execute(
      `SELECT level_num FROM (
         SELECT level_num FROM level_requirements
         WHERE required_exp <= :newExp
         ORDER BY level_num DESC
       ) WHERE ROWNUM = 1`,
      { newExp }, { outFormat: oracledb.OUT_FORMAT_OBJECT }
    );
    const newLevel = levelResult.rows.length > 0 ? levelResult.rows[0].LEVEL_NUM : oldLevel;

    await connection.execute(
      `INSERT INTO user_experience_log
       (user_id, exp_type, exp_amount, exp_reason, old_total_exp, new_total_exp, old_level, new_level, multiplier_applied)
       VALUES (:user_id, :exp_type, :exp_amount, :exp_reason, :old_total_exp, :new_total_exp, :old_level, :new_level, :multiplier_applied)`,
      { user_id, exp_type, exp_amount: actualPoints, exp_reason: reason, old_total_exp: oldExp, new_total_exp: newExp, old_level: oldLevel, new_level: newLevel, multiplier_applied: multiplier },
      { autoCommit: false }
    );

    await connection.execute(
      `UPDATE user_profiles SET experience = :newExp, "level" = :newLevel, updated_at = SYSTIMESTAMP WHERE user_id = :user_id`,
      { newExp, newLevel, user_id }, { autoCommit: false }
    );

    let levelUpBadge = null;
    let autoBadges = [];
    if (newLevel > oldLevel) {
      const badgeResult = await connection.execute(
        `SELECT level_badge FROM level_requirements WHERE level_num = :newLevel`,
        { newLevel }, { outFormat: oracledb.OUT_FORMAT_OBJECT }
      );
      if (badgeResult.rows.length > 0 && badgeResult.rows[0].LEVEL_BADGE) {
        // grantUserBadge 함수가 connection을 받도록 수정 필요
        // levelUpBadge = await grantUserBadge(connection, user_id, "achievement", badgeResult.rows[0].LEVEL_BADGE, `레벨 ${newLevel} 달성`);
      }
      // checkAndGrantBadges 함수가 connection을 받도록 수정 필요
      // const levelUpBadges = await checkAndGrantBadges(connection, user_id, "level_up", { newLevel });
      // autoBadges.push(...levelUpBadges);
    }
    // const expMilestoneBadges = await checkAndGrantBadges(connection, user_id, "experience_milestone", { totalExp: newExp });
    // autoBadges.push(...expMilestoneBadges);
    // commit은 withTransaction에서 처리

    return {
      success: true, // 이 응답 형식은 컨트롤러에서 표준화될 것임
      old_experience: oldExp, new_experience: newExp, points_added: actualPoints,
      multiplier_applied: multiplier, old_level: oldLevel, new_level: newLevel,
      level_up: newLevel > oldLevel, badge_earned: levelUpBadge, auto_badges: autoBadges,
    };
  } catch (err) {
    if(err.code === "USER_NOT_FOUND") throw err;
    throw handleOracleError(err);
  }
}


// 회원 탈퇴 (계정 데이터 삭제) 함수
async function deleteUser(connection, user_id) {
  try {
    const result = await connection.execute(
      `DELETE FROM users WHERE user_id = :user_id`,
      { user_id: user_id },
      { autoCommit: false } // withTransaction 사용
    );

    if (result.rowsAffected === 0) {
      const error = new Error("삭제할 사용자를 찾을 수 없습니다.");
      error.code = "USER_NOT_FOUND";
      throw error;
    }
    return { message: `User ${user_id} and related data deleted successfully.` };
  } catch (err) {
    if (err.code === "USER_NOT_FOUND") throw err;
    throw handleOracleError(err);
  }
}

// 이메일 중복 체크 함수
async function checkEmailExists(connection, email) {
  try {
    const result = await connection.execute(
      `SELECT COUNT(*) AS count FROM users WHERE email = :email`,
      { email: email },
      { outFormat: oracledb.OUT_FORMAT_OBJECT }
    );
    return result.rows[0].COUNT > 0;
  } catch (err) {
    throw handleOracleError(err);
  }
}

// 사용자 프로필 꾸미기 설정 조회
async function getUserCustomization(connection, user_id) {
  try {
    const result = await connection.execute(
      `SELECT profile_theme, profile_border, profile_background, status_message, nickname, introduction, is_premium, premium_until
       FROM user_profiles 
       WHERE user_id = :user_id`,
      { user_id }, { outFormat: oracledb.OUT_FORMAT_OBJECT }
    );

    if (result.rows.length === 0) {
      // await createDefaultUserProfile(connection, user_id); // connection 전달
      // const defaultProfile = await getUserCustomization(connection, user_id); // 재귀 호출 대신 기본값 직접 반환
      // 기본 프로필이 없는 경우, USER_NOT_FOUND 또는 RESOURCE_NOT_FOUND 에러를 던지거나,
      // 빈 객체 또는 기본값을 반환할 수 있음. 여기서는 에러를 던지는 대신 기본값 반환.
      return toSnakeCaseObj({ // 기본값도 snake_case로
        profile_theme: "default", profile_border: "none", profile_background: null,
        status_message: null, nickname: null, introduction: null,
        is_premium: 0, premium_until: null, user_id: user_id // user_id 추가
      });
    }

    let customizationData = result.rows[0];
    // CLOB 필드 변환
    if(customizationData.INTRODUCTION) customizationData.INTRODUCTION = await clobToString(customizationData.INTRODUCTION);
    if(customizationData.STATUS_MESSAGE) customizationData.STATUS_MESSAGE = await clobToString(customizationData.STATUS_MESSAGE);
    // 다른 CLOB 필드가 있다면 추가

    return toSnakeCaseObj(customizationData);
  } catch (error) {
    throw handleOracleError(error);
  }
}

// 사용자 프로필 꾸미기 설정 업데이트
async function updateUserCustomization(connection, user_id, customizationData) {
  try {
    const { profile_theme, profile_border, profile_background, status_message, nickname, introduction } = customizationData;
    const bindParams = { user_id, profile_theme, profile_border, profile_background, status_message, nickname, introduction};

    // CLOB으로 바인딩해야 할 수 있는 필드 처리
    if (introduction !== undefined) bindParams.introduction = {val: introduction, type: oracledb.CLOB };
    if (status_message !== undefined) bindParams.status_message = {val: status_message, type: oracledb.CLOB };
    // profile_background도 CLOB일 수 있음

    const result = await connection.execute(
      `UPDATE user_profiles 
       SET profile_theme = NVL(:profile_theme, profile_theme),
           profile_border = NVL(:profile_border, profile_border),
           profile_background = NVL(:profile_background, profile_background),
           status_message = :status_message,
           nickname = :nickname,
           introduction = :introduction,
           updated_at = SYSTIMESTAMP
       WHERE user_id = :user_id`,
      bindParams, { autoCommit: false }
    );

    if (result.rowsAffected === 0) {
      const error = new Error("프로필을 찾을 수 없거나 업데이트할 수 없습니다.");
      error.code = "RESOURCE_NOT_FOUND";
      throw error;
    }
    return { success: true, message: "프로필 꾸미기 설정이 업데이트되었습니다." }; // 이 응답 형식은 컨트롤러에서 표준화
  } catch (error) {
    if (error.code === "RESOURCE_NOT_FOUND") throw error;
    throw handleOracleError(error);
  }
}

// 사용자 레벨 및 경험치 정보 조회
async function getUserLevel(connection, user_id) {
  try {
    const result = await connection.execute(
      `SELECT up.experience, up."level", up.experience_multiplier,
              lr.level_name, lr.level_description, lr.required_exp, lr.unlock_features,
              (SELECT required_exp FROM level_requirements WHERE level_num = up."level" + 1) as next_level_exp
       FROM user_profiles up
       LEFT JOIN level_requirements lr ON up."level" = lr.level_num
       WHERE up.user_id = :user_id`,
      { user_id }, { outFormat: oracledb.OUT_FORMAT_OBJECT }
    );

    if (result.rows.length === 0) {
      const error = new Error("사용자 레벨 정보를 찾을 수 없습니다.");
      error.code = "USER_NOT_FOUND";
      throw error;
    }

    const data = toSnakeCaseObj(result.rows[0]);
    let unlock_features = [];
    if (data.unlock_features) {
        try { unlock_features = JSON.parse(data.unlock_features); }
        catch (e) { console.warn(`[UserLevel] Failed to parse unlock_features for user ${user_id}`); }
    }

    const currentExp = data.experience || 0;
    const requiredExp = data.required_exp || 0; // 현재 레벨 달성에 필요했던 경험치
    const nextLevelExp = data.next_level_exp || (requiredExp + 100); // 다음 레벨 필요 경험치 (기본값: 현재필요경험치 + 100)

    let progress = 0;
    if (nextLevelExp > requiredExp) { // 분모가 0이 되는 것 방지
      progress = Math.max(0, Math.min(100, Math.round(((currentExp - requiredExp) / (nextLevelExp - requiredExp)) * 100)));
    } else if (currentExp >= requiredExp) { // 현재 레벨의 최대 경험치를 달성한 경우 (다음 레벨 정보가 없을 때)
        progress = 100;
    }

    return {
      experience: currentExp,
      level: data.level || 1,
      level_name: data.level_name || "새싹 오비터",
      level_description: data.level_description || "Orbitmate를 시작한 신규 사용자",
      required_exp_for_current_level: requiredExp, // 현재 레벨이 되기 위해 필요했던 총 경험치
      exp_for_next_level: nextLevelExp, // 다음 레벨이 되기 위한 총 경험치
      progress_to_next_level: progress, // %
      experience_multiplier: data.experience_multiplier || 1.0,
      unlock_features: unlock_features,
    };
  } catch (error) {
    if (error.code === "USER_NOT_FOUND") throw error;
    throw handleOracleError(error);
  }
}


// 번역 리소스 조회
async function getTranslationResources(connection, lang_code = "ko", category = null) {
  try {
    let query = `SELECT resource_key, resource_value, category 
                 FROM translation_resources 
                 WHERE lang_code = :lang_code`;
    const params = { lang_code };
    if (category) { query += ` AND category = :category`; params.category = category; }
    query += ` ORDER BY category, resource_key`;

    const result = await connection.execute(query, params, { outFormat: oracledb.OUT_FORMAT_OBJECT });
    const translations = {};
    for (const row of result.rows) {
      const key = row.RESOURCE_KEY;
      const value = await clobToString(row.RESOURCE_VALUE); // CLOB 변환
      translations[key] = value;
    }
    return translations;
  } catch (error) {
    throw handleOracleError(error);
  }
}

// 사용자 언어 설정 업데이트
async function updateUserLanguage(connection, user_id, language) {
  try {
    const result = await connection.execute(
      `UPDATE user_settings SET language = :language, updated_at = SYSTIMESTAMP WHERE user_id = :user_id`,
      { user_id, language }, { autoCommit: false }
    );
    if (result.rowsAffected === 0) {
      // 설정이 없으면 생성 (user_settings는 사용자가 처음 생성될 때 기본값이 INSERT되므로, 이 경우는 거의 없음)
      await connection.execute(
        `INSERT INTO user_settings (user_id, language, theme, font_size, notifications_enabled)
         VALUES (:user_id, :language, 'light', 14, 1)`, // 기본값 함께 설정
        { user_id, language }, { autoCommit: false }
      );
    }
    return { success: true, message: "언어 설정이 업데이트되었습니다." };
  } catch (error) {
    throw handleOracleError(error);
  }
}

// --- 뱃지 관련 함수들 ---
// grantUserBadge, checkAndGrantBadges, upgradeBadgeLevel, upgradeSubscriptionBadge,
// approveBadgeUpgrade, getUserBadges, toggleUserBadge, handleUserActivity 등은
// DB 연결(connection 인자), 에러 처리, autoCommit 제거 등을 동일한 원칙으로 수정해야 합니다.
// 분량이 많으므로 대표적인 함수 몇 개만 수정하고 나머지는 유사하게 수정한다고 가정합니다.

async function grantUserBadge(connection, user_id, badge_type, badge_name, description, icon, color) {
    // 이 함수는 checkAndGrantBadges 내부에서 호출될 것으로 예상됨.
    // 이미 뱃지가 있는지 확인하는 로직이 필요할 수 있음 (중복 지급 방지)
    try {
        const existingBadge = await connection.execute(
            `SELECT badge_id FROM user_badges WHERE user_id = :user_id AND badge_name = :badge_name`,
            {user_id, badge_name}, {outFormat: oracledb.OUT_FORMAT_OBJECT}
        );
        if(existingBadge.rows.length > 0) {
            // console.log(`[grantUserBadge] User ${user_id} already has badge ${badge_name}`);
            return null; // 이미 뱃지 보유
        }

        const result = await connection.execute(
            `INSERT INTO user_badges (user_id, badge_type, badge_name, badge_description, badge_icon, badge_color, badge_level, created_at, updated_at)
             VALUES (:user_id, :badge_type, :badge_name, :description, :icon, :color, 1, SYSTIMESTAMP, SYSTIMESTAMP)
             RETURNING badge_id INTO :out_badge_id`,
            { user_id, badge_type, badge_name, description, icon, color, out_badge_id: {type: oracledb.STRING, dir: oracledb.BIND_OUT}},
            { autoCommit: false}
        );
        return { badge_id: result.outBinds.out_badge_id[0], badge_name, description, icon, badge_level: 1 };
    } catch (err) {
        throw handleOracleError(err);
    }
}


async function checkAndGrantBadges(connection, user_id, action_type, metadata = {}) {
  // 이 함수는 매우 길고, 각 조건마다 grantUserBadge를 호출합니다.
  // grantUserBadge가 connection을 받도록 수정되었으므로, 여기서도 connection을 전달합니다.
  // 내부 로직은 그대로 유지하되, 에러 처리 및 DB 호출 방식을 통일합니다.
  // 모든 grantUserBadge 호출에 connection을 전달해야 합니다.
  // console.log 호출 등은 제거하거나 logger 유틸리티로 대체합니다.
  try {
    const badges = [];
    // 예시: 첫 대화 뱃지
    if (action_type === "first_chat") {
      const badge = await grantUserBadge(connection, user_id, "achievement", "첫 대화", "처음으로 AI와 대화를 나눈 기념", "💬", "#4CAF50");
      if (badge) badges.push(badge);
    }
    // ... (다른 뱃지 조건들도 유사하게 수정) ...
    return badges;
  } catch(error) {
    // console.error(`[userModel.checkAndGrantBadges] Error for user ${user_id}, action ${action_type}:`, error);
    // 여기서 에러를 throw하거나, 빈 배열을 반환할 수 있음. 일단 빈 배열 반환으로 유지.
    return [];
  }
}

async function getUserBadges(connection, user_id) {
  try {
    const result = await connection.execute(
      `SELECT badge_id, badge_type, badge_name, badge_description, badge_icon, badge_level, is_equipped, created_at, updated_at
       FROM user_badges
       WHERE user_id = :user_id
       ORDER BY created_at DESC`,
      { user_id }, {outFormat: oracledb.OUT_FORMAT_OBJECT}
    );
    return result.rows.map(row => toSnakeCaseObj(row));
  } catch (error) {
    throw handleOracleError(error);
  }
}

async function toggleUserBadge(connection, user_id, badge_id, is_equipped) {
  try {
    const checkResult = await connection.execute(
      `SELECT badge_id FROM user_badges WHERE user_id = :user_id AND badge_id = :badge_id`,
      { user_id, badge_id }, {outFormat: oracledb.OUT_FORMAT_OBJECT}
    );
    if (checkResult.rows.length === 0) {
      const error = new Error("뱃지를 찾을 수 없습니다.");
      error.code = "RESOURCE_NOT_FOUND";
      throw error;
    }
    await connection.execute(
      `UPDATE user_badges SET is_equipped = :is_equipped, updated_at = SYSTIMESTAMP
       WHERE user_id = :user_id AND badge_id = :badge_id`,
      { user_id, badge_id, is_equipped: is_equipped ? 1 : 0 }, { autoCommit: false }
    );
    return { success: true, message: is_equipped ? "뱃지를 착용했습니다." : "뱃지를 해제했습니다." };
  } catch (error) {
    if(error.code === "RESOURCE_NOT_FOUND") throw error;
    throw handleOracleError(error);
  }
}

// 많은 함수들이 유사한 패턴으로 수정될 것입니다.
// 대표적인 함수들 위주로 수정하고, 나머지는 생략합니다.
// handleUserActivity, upgradeBadgeLevel, approveBadgeUpgrade 등도 connection을 인자로 받고,
// 내부 DB 호출 시 autoCommit: false, 에러 처리 등을 적용해야 합니다.

module.exports = {
  registerUser,
  loginUser,
  getUserSettings,
  updateUserSettings,
  updateUserProfileImage,
  getUserProfile,
  updateUserProfile,
<<<<<<< HEAD
  addUserExperience, // 두 개 중 하나 선택 (아래 것이 더 상세함)
=======
  addUserExperience,
>>>>>>> a141f46b
  deleteUser,
  checkEmailExists,
  getUserCustomization,
  updateUserCustomization,
  getUserLevel,
<<<<<<< HEAD
  // addUserExperience, // 위에 이미 정의됨
=======
>>>>>>> a141f46b
  getUserBadges,
  toggleUserBadge,
  checkAndGrantBadges,
  getTranslationResources,
  updateUserLanguage,
  upgradeBadgeLevel,
  handleBugReport,
  handleFeedbackSubmission,
  handleTestParticipation,
  upgradeSubscriptionBadge,
  approveBadgeUpgrade,
  // createDefaultUserProfile, // 내부 헬퍼 함수이므로 export 불필요
  grantUserBadge, // checkAndGrantBadges 등에서 사용되므로 export (또는 checkAndGrantBadges 내에서만 사용한다면 private으로)
  // handleUserActivity // 내부 래퍼 함수들을 통해 호출되므로 직접 export 불필요
};<|MERGE_RESOLUTION|>--- conflicted
+++ resolved
@@ -701,20 +701,12 @@
   updateUserProfileImage,
   getUserProfile,
   updateUserProfile,
-<<<<<<< HEAD
-  addUserExperience, // 두 개 중 하나 선택 (아래 것이 더 상세함)
-=======
   addUserExperience,
->>>>>>> a141f46b
   deleteUser,
   checkEmailExists,
   getUserCustomization,
   updateUserCustomization,
   getUserLevel,
-<<<<<<< HEAD
-  // addUserExperience, // 위에 이미 정의됨
-=======
->>>>>>> a141f46b
   getUserBadges,
   toggleUserBadge,
   checkAndGrantBadges,
