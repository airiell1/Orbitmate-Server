const { VertexAI } = require('@google-cloud/vertexai')
require('dotenv').config();
const path = require('path');

// AI Provider 설정
const defaultProvider = process.env.DEFAULT_AI_PROVIDER || 'vertexai';
console.log(`Default AI Provider: ${defaultProvider}`);

// Vertex AI 설정 (defaultProvider가 'vertexai'일 경우 사용)
let vertex_ai, generativeModel;
if (defaultProvider === 'vertexai') {
    const project = process.env.GOOGLE_PROJECT_ID;
    const keyFilename = process.env.GOOGLE_APPLICATION_CREDENTIALS;
    const location = 'global'; // Vertex AI의 위치 설정 (global 또는 us-central1 등)

    if (project && keyFilename) {
        vertex_ai = new VertexAI({ project, location, keyFilename });
        const model = process.env.VERTEX_AI_MODEL || 'gemini-2.5-pro-exp-03-25';
        console.log(`Using Vertex AI model: ${model}`);

        generativeModel = vertex_ai.getGenerativeModel({
            model: model,
            generationConfig: {
              temperature: 0.8,
              topP: 0.95,
              maxOutputTokens: 65535, // 최대 출력 토큰 수 (최대값 65535)
            },
            // safetySettings: [
            //   { category: HarmCategory.HARM_CATEGORY_HATE_SPEECH, threshold: HarmBlockThreshold.BLOCK_MEDIUM_AND_ABOVE },
            //   { category: HarmCategory.HARM_CATEGORY_SEXUALLY_EXPLICIT, threshold: HarmBlockThreshold.BLOCK_MEDIUM_AND_ABOVE },
            //   { category: HarmCategory.HARM_CATEGORY_DANGEROUS_CONTENT, threshold: HarmBlockThreshold.BLOCK_MEDIUM_AND_ABOVE },
            //   { category: HarmCategory.HARM_CATEGORY_HARASSMENT, threshold: HarmBlockThreshold.BLOCK_MEDIUM_AND_ABOVE },
            // ],
        });
    } else {
        console.warn('Vertex AI credentials (GOOGLE_PROJECT_ID, GOOGLE_APPLICATION_CREDENTIALS) are not set. Vertex AI will not be available.');
        // generativeModel will remain undefined, getAiResponse will need to handle this if Vertex is chosen but not configured
    }
} else if (defaultProvider === 'ollama') {
    // Ollama 클라이언트 설정 및 모델 이름은 Ollama 로직 내에서 처리 (필요한 경우)
    console.log('Ollama is configured as the default AI provider. Specific Ollama client setup would go here if needed.');
    // Example: const ollama = new Ollama({ host: process.env.OLLAMA_HOST || 'http://localhost:11434' });
}

// AI 모델 설정 (Vertex AI 전용, 위에서 초기화됨)
// const model = process.env.VERTEX_AI_MODEL || 'gemini-2.5-pro-exp-03-25';
// console.log(`Using Vertex AI model: ${model}`); // Optional: log the model being used

// const generativeModel = vertex_ai.getGenerativeModel({
//     model: model,
    generationConfig: {
      temperature: 0.8,
      topP: 0.95,
      maxOutputTokens: 65535, // 최대 출력 토큰 수 (최대값 65535)
<<<<<<< HEAD
    },
    // safetySettings: [
    //   { category: HarmCategory.HARM_CATEGORY_HATE_SPEECH, threshold: HarmBlockThreshold.BLOCK_MEDIUM_AND_ABOVE }, // 증오 발언 관련
    //   { category: HarmCategory.HARM_CATEGORY_SEXUALLY_EXPLICIT, threshold: HarmBlockThreshold.BLOCK_MEDIUM_AND_ABOVE }, // 성적 콘텐츠 관련
    //   { category: HarmCategory.HARM_CATEGORY_DANGEROUS_CONTENT, threshold: HarmBlockThreshold.BLOCK_MEDIUM_AND_ABOVE }, // 위험한 콘텐츠 관련
    //   { category: HarmCategory.HARM_CATEGORY_HARASSMENT, threshold: HarmBlockThreshold.BLOCK_MEDIUM_AND_ABOVE }, // 학대, 독성, 괴롭힘 관련
    //   // { category: HarmCategory.HARM_CATEGORY_UNSPECIFIED, threshold: HarmBlockThreshold.BLOCK_MEDIUM_AND_ABOVE } // 매우 포괄적 (신중하게 사용)
    // ],
// }); // Vertex AI 모델 초기화는 위 조건문으로 이동

// AI 응답을 가져오는 함수
async function getAiResponse(currentUserMessage, history = [], systemMessageText = null, specialModeType = null, streamResponseCallback = null, options = {}) {
    const providerToUse = options.ai_provider_override || defaultProvider;
    console.log(`Attempting to use AI provider: ${providerToUse}`);

    if (providerToUse === 'ollama') {
        // --- OLLAMA LOGIC PLACEHOLDER ---
        console.log("Executing Ollama logic (Placeholder)...");
        // IMPORTANT: This is a placeholder. Actual Ollama integration code is needed here.
        // This includes initializing an Ollama client if necessary,
        // formatting the request (currentUserMessage, history, systemMessageText)
        // for Ollama, making the API call, and adapting Ollama's response.

        // Example of how it *might* look (replace with actual implementation):
        const ollamaModel = options.model_id_override || process.env.OLLAMA_MODEL || "llama2";
        console.log(`Using Ollama model: ${ollamaModel}`);
        
        // Simulate history formatting for Ollama (adjust as needed)
        const ollamaHistory = history.map(h => ({ 
            role: h.role === 'model' ? 'assistant' : h.role, 
            content: h.parts.map(p => p.text).join(' ') 
        }));

        if (specialModeType === 'stream' && typeof streamResponseCallback === 'function') {
            console.log(`Ollama streaming for model: ${ollamaModel} (Placeholder)`);
            // Example: streamResponseCallback("Ollama chunk 1...");
            // await new Promise(resolve => setTimeout(resolve, 100));
            // streamResponseCallback("Ollama chunk 2...");
            // streamResponseCallback(null, null); // Signal end of stream (null error, null data means success)
            
            // Simulate returning IDs (these would come from DB save in controller, not AI)
            // This part of SSE is handled by the controller after AI response.
            // The AI function's role is just to stream text chunks.
            
            // For now, let's simulate a simple stream for placeholder
            const simulatedChunks = ["Ollama says: ", "This ", "is ", "a ", "streamed ", "response. "];
            for (const chunk of simulatedChunks) {
                await new Promise(resolve => setTimeout(resolve, 50)); // Simulate network delay
                streamResponseCallback(chunk);
            }
            streamResponseCallback(null, null); // End of stream
            return null; // Streaming handled via callback
        } else {
            console.log(`Ollama non-streaming for model: ${ollamaModel} (Placeholder)`);
            // Include max_output_tokens_override in placeholder payload if provided
            const ollamaPayload = {
                currentUserMessage,
                model: ollamaModel,
                systemPrompt: systemMessageText,
                maxOutputTokens: options.max_output_tokens_override // Placeholder usage
            };
            console.log("Ollama placeholder payload:", ollamaPayload);
            return { 
                content: `Placeholder: Ollama response to '${currentUserMessage}' using model ${ollamaModel}. System prompt: ${systemMessageText || 'none'}. Max Output Tokens: ${options.max_output_tokens_override || 'default'}`,
                actual_output_tokens: 0, // Placeholder
                input_tokens_processed: 0  // Placeholder
            };
        }
        // --- END OLLAMA LOGIC PLACEHOLDER ---
    } else if (providerToUse === 'vertexai') {
        // --- EXISTING VERTEX AI (GEMINI) LOGIC ---
        const vertexModelId = options.model_id_override || process.env.VERTEX_AI_MODEL || 'gemini-2.5-pro-exp-03-25';
        console.log(`Executing Vertex AI (Gemini) logic with model: ${vertexModelId}`);

        // Potentially re-initialize or select model if options.model_id_override is different and matters
        // For this iteration, we assume 'generativeModel' is correctly initialized or options.model_id_override matches it.
        // If generativeModel was initialized with a specific model ID, and options.model_id_override is different,
        // a new model instance might be needed. For now, we'll use the initially configured generativeModel
        // and just adjust generationConfig.maxOutputTokens.

        if (!generativeModel && defaultProvider === 'vertexai') { // Check specific generativeModel if vertex was the default
            const errorMsg = 'Vertex AI (Gemini) model is not initialized. Check GOOGLE_PROJECT_ID and GOOGLE_APPLICATION_CREDENTIALS.';
            console.error(errorMsg);
            if (specialModeType === 'stream' && typeof streamResponseCallback === 'function') {
                streamResponseCallback(null, new Error(errorMsg)); // Send error via callback
                return null;
            }
            throw new Error(errorMsg);
        } else if (!vertex_ai && providerToUse === 'vertexai') { // If vertex is chosen via override but client not init
             const errorMsg = 'Vertex AI client is not initialized. Cannot use vertexai_provider_override.';
             console.error(errorMsg);
             if (specialModeType === 'stream' && typeof streamResponseCallback === 'function') {
                streamResponseCallback(null, new Error(errorMsg));
                return null;
            }
            throw new Error(errorMsg);
        }
        
        // Use a dynamically configured generative model if model_id_override is present
        const currentGenerativeModel = options.model_id_override 
            ? vertex_ai.getGenerativeModel({ model: options.model_id_override }) 
            : generativeModel;

        if (!currentGenerativeModel) {
             const errorMsg = `Vertex AI model '${options.model_id_override || process.env.VERTEX_AI_MODEL}' could not be initialized.`;
             console.error(errorMsg);
             if (specialModeType === 'stream' && typeof streamResponseCallback === 'function') {
                streamResponseCallback(null, new Error(errorMsg));
                return null;
            }
            throw new Error(errorMsg);
        }


        let conversationContents = [];
        let finalSystemMessageText = systemMessageText;
=======
    }
});

// AI 응답을 가져오는 함수
async function getVertexAiResponse(currentUserMessage, history = [], systemMessageText = null, specialModeType = null, streamResponseCallback = null) { // 새 시그니처 + specialModeType + streamResponseCallback
    let conversationContents = [];
    let finalSystemMessageText = systemMessageText; // systemMessageText가 prompt와 systemPrompt를 통합한 값으로 간주
>>>>>>> 1e3708ea

    if (specialModeType === 'canvas') {
        // 캔버스 모드일 때 시스템 프롬프트 강화
        finalSystemMessageText = (finalSystemMessageText ? finalSystemMessageText + "\n\n" : "") +
            "중요: 당신은 HTML, CSS, JavaScript 코드를 생성하는 AI입니다. " +
            "사용자의 요청에 따라 웹 페이지의 구조(HTML)와 스타일(CSS)을 제공해야 합니다. " +
            "각 코드는 반드시 마크다운 코드 블록(예: ```html ... ```, ```css ... ```)으로 감싸서 제공해주세요. " +
            "HTML에는 기본적인 구조를 포함하고, CSS는 해당 HTML을 스타일링하는 내용을 포함해야 합니다. " +
            "JavaScript가 필요하다면 그것도 코드 블록으로 제공해주세요. " +
            "만약 사용자가 '캔버스에 그림 그려줘' 같이 모호하게 요청하면, 구체적으로 어떤 그림인지 되묻거나 간단한 예시를 제시할 수 있습니다. " +
            "생성된 코드는 바로 웹페이지에 적용될 수 있도록 완전한 형태로 제공하는 것을 목표로 합니다.";
        console.log("캔버스 모드 활성화. 강화된 시스템 프롬프트 적용.");
    } else if (specialModeType === 'search') {
        const searchPrompt = "Please answer based on web search results if necessary. Provide concise answers with relevant information found.";
        finalSystemMessageText = finalSystemMessageText ? `${finalSystemMessageText}\n${searchPrompt}` : searchPrompt;
    } else if (specialModeType === 'stream') {
        console.log("Stream mode activated. System prompt will be used as is. Specific stream-related prompt adjustments can be added here if needed.");
        // 예: const streamPrompt = "Provide your response in a continuous stream.";
        // finalSystemMessageText = finalSystemMessageText ? `${finalSystemMessageText}\n${streamPrompt}` : streamPrompt;
    }


    // 1. 시스템 메시지 (선택 사항, systemInstruction으로 전달)
    const systemInstruction = (finalSystemMessageText && typeof finalSystemMessageText === 'string' && finalSystemMessageText.trim() !== '')
        ? { parts: [{ text: finalSystemMessageText }] }
        : null;

    if (systemInstruction) {
        console.log("적용된 시스템 지침:", JSON.stringify(systemInstruction, null, 2));
    }
    
    // 2. 이전 대화 내역 (history는 {role, parts} 객체의 배열이어야 함)
    conversationContents = [...history];

    // 3. 현재 사용자 입력 중복 방지
    const lastMsg = conversationContents[conversationContents.length - 1];
    if (
        !lastMsg ||
        lastMsg.role !== 'user' ||
        !lastMsg.parts ||
        !lastMsg.parts[0] ||
        lastMsg.parts[0].text !== currentUserMessage
    ) {
        conversationContents.push({ role: 'user', parts: [{ text: currentUserMessage }] });
    }

    const generationConfig = { // Default generation config
        temperature: 0.8,
        topP: 0.95,
        maxOutputTokens: 65535, // Default max
    };

    if (options.max_output_tokens_override !== undefined) {
        generationConfig.maxOutputTokens = parseInt(options.max_output_tokens_override, 10);
        if (isNaN(generationConfig.maxOutputTokens) || generationConfig.maxOutputTokens <= 0) {
            // Revert to a safe default or throw error if invalid value is critical
            console.warn(`Invalid max_output_tokens_override: ${options.max_output_tokens_override}. Using default.`);
            generationConfig.maxOutputTokens = 8192; // A common default if process.env one is too large
        }
    }
    
    const request = {
        contents: conversationContents,
        systemInstruction: systemInstruction, // Pass systemInstruction directly
        generationConfig: generationConfig // Pass the potentially modified generationConfig
    };

    console.log('Vertex AI 요청 내용 (systemInstruction 방식):', JSON.stringify(request, null, 2));

    try {
        if (specialModeType === 'stream' && typeof streamResponseCallback === 'function') {
            const streamResult = await currentGenerativeModel.generateContentStream(request); // Use currentGenerativeModel
            for await (const item of streamResult.stream) {
                if (item.candidates && item.candidates[0].content && item.candidates[0].content.parts) {
                    const chunkText = item.candidates[0].content.parts.map(part => part.text).join("");
                    streamResponseCallback(chunkText);
                }
            }
            return null; // 스트리밍의 경우 전체 응답을 반환하지 않음, token count handling TBD for stream
        } else {
            const result = await currentGenerativeModel.generateContent(request); // Use currentGenerativeModel
            if (result && result.response && result.response.candidates && result.response.candidates.length > 0 &&
                result.response.candidates[0].content && result.response.candidates[0].content.parts &&
                result.response.candidates[0].content.parts.length > 0) {
                const aiResponseText = result.response.candidates[0].content.parts.map(part => part.text).join("");
                console.log('Vertex AI 응답 (일반):', aiResponseText);
                // Placeholder token counts
                const actual_output_tokens = result.response.usageMetadata?.candidatesTokenCount || 0;
                const input_tokens_processed = result.response.usageMetadata?.promptTokenCount || 0;
                return { 
                    content: aiResponseText,
                    actual_output_tokens: actual_output_tokens,
                    input_tokens_processed: input_tokens_processed
                };
            } else {
                console.error('Vertex AI로부터 유효한 응답을 받지 못했습니다. 응답 구조:', JSON.stringify(result, null, 2));
                return { 
                    content: 'AI로부터 유효한 응답을 받지 못했습니다.',
                    actual_output_tokens: 0,
                    input_tokens_processed: 0
                }; 
            }
        }
    } catch (error) {
        // ... (existing Vertex AI error handling) ...
        console.error('Vertex AI 요청 중 오류 발생:', error);
        if (error.message && error.message.includes('<!DOCTYPE')) { 
            console.error('HTML 응답을 받았습니다. 인증 또는 네트워크 문제일 수 있습니다.');
            console.error('이 오류는 주로 다음 문제로 발생합니다:');
            console.error('1. Google Cloud 인증 정보가 잘못되었거나 만료됨');
            console.error('2. 네트워크/프록시 설정 문제');
            console.error('3. Vertex AI 서비스 접근 권한 부족');
        }
        if (error.response && error.response.data) { 
            console.error('오류 응답 데이터:', error.response.data);
        }
        try { if (error.response && error.response.body) { 
            const bodyText = error.response.body.toString();
            console.error('응답 본문 내용:', bodyText.substring(0, 500) + '...');
        } } catch (bodyError) { 
            console.error('응답 본문 확인 실패:', bodyError);
        }
        if (specialModeType === 'stream' && typeof streamResponseCallback === 'function') {
            streamResponseCallback(null, error); 
        }
        const errorMessage = `Vertex AI API 호출 실패: ${error.message}`;
        throw new Error(errorMessage);
    }
        // --- END EXISTING VERTEX AI (GEMINI) LOGIC ---
    } else {
        const errorMsg = `Unsupported AI provider: ${providerToUse}`;
        console.error(errorMsg);
        if (specialModeType === 'stream' && typeof streamResponseCallback === 'function') {
            streamResponseCallback(null, new Error(errorMsg));
            return null;
        }
        throw new Error(errorMsg);
    }
}

module.exports = {
<<<<<<< HEAD
    getAiResponse,
    // vertex_ai and generativeModel might be undefined if Ollama is default or Vertex AI fails to init
    // Consumers of this module should be aware or this module should handle it more gracefully.
    vertex_ai: defaultProvider === 'vertexai' ? vertex_ai : undefined,
    generativeModel: defaultProvider === 'vertexai' ? generativeModel : undefined
=======
    getVertexAiResponse,
    vertex_ai,
    generativeModel
>>>>>>> 1e3708ea
};<|MERGE_RESOLUTION|>--- conflicted
+++ resolved
@@ -26,10 +26,10 @@
               maxOutputTokens: 65535, // 최대 출력 토큰 수 (최대값 65535)
             },
             // safetySettings: [
-            //   { category: HarmCategory.HARM_CATEGORY_HATE_SPEECH, threshold: HarmBlockThreshold.BLOCK_MEDIUM_AND_ABOVE },
-            //   { category: HarmCategory.HARM_CATEGORY_SEXUALLY_EXPLICIT, threshold: HarmBlockThreshold.BLOCK_MEDIUM_AND_ABOVE },
-            //   { category: HarmCategory.HARM_CATEGORY_DANGEROUS_CONTENT, threshold: HarmBlockThreshold.BLOCK_MEDIUM_AND_ABOVE },
-            //   { category: HarmCategory.HARM_CATEGORY_HARASSMENT, threshold: HarmBlockThreshold.BLOCK_MEDIUM_AND_ABOVE },
+            //    { category: HarmCategory.HARM_CATEGORY_HATE_SPEECH, threshold: HarmBlockThreshold.BLOCK_MEDIUM_AND_ABOVE },
+            //    { category: HarmCategory.HARM_CATEGORY_SEXUALLY_EXPLICIT, threshold: HarmBlockThreshold.BLOCK_MEDIUM_AND_ABOVE },
+            //    { category: HarmCategory.HARM_CATEGORY_DANGEROUS_CONTENT, threshold: HarmBlockThreshold.BLOCK_MEDIUM_AND_ABOVE },
+            //    { category: HarmCategory.HARM_CATEGORY_HARASSMENT, threshold: HarmBlockThreshold.BLOCK_MEDIUM_AND_ABOVE },
             // ],
         });
     } else {
@@ -41,27 +41,6 @@
     console.log('Ollama is configured as the default AI provider. Specific Ollama client setup would go here if needed.');
     // Example: const ollama = new Ollama({ host: process.env.OLLAMA_HOST || 'http://localhost:11434' });
 }
-
-// AI 모델 설정 (Vertex AI 전용, 위에서 초기화됨)
-// const model = process.env.VERTEX_AI_MODEL || 'gemini-2.5-pro-exp-03-25';
-// console.log(`Using Vertex AI model: ${model}`); // Optional: log the model being used
-
-// const generativeModel = vertex_ai.getGenerativeModel({
-//     model: model,
-    generationConfig: {
-      temperature: 0.8,
-      topP: 0.95,
-      maxOutputTokens: 65535, // 최대 출력 토큰 수 (최대값 65535)
-<<<<<<< HEAD
-    },
-    // safetySettings: [
-    //   { category: HarmCategory.HARM_CATEGORY_HATE_SPEECH, threshold: HarmBlockThreshold.BLOCK_MEDIUM_AND_ABOVE }, // 증오 발언 관련
-    //   { category: HarmCategory.HARM_CATEGORY_SEXUALLY_EXPLICIT, threshold: HarmBlockThreshold.BLOCK_MEDIUM_AND_ABOVE }, // 성적 콘텐츠 관련
-    //   { category: HarmCategory.HARM_CATEGORY_DANGEROUS_CONTENT, threshold: HarmBlockThreshold.BLOCK_MEDIUM_AND_ABOVE }, // 위험한 콘텐츠 관련
-    //   { category: HarmCategory.HARM_CATEGORY_HARASSMENT, threshold: HarmBlockThreshold.BLOCK_MEDIUM_AND_ABOVE }, // 학대, 독성, 괴롭힘 관련
-    //   // { category: HarmCategory.HARM_CATEGORY_UNSPECIFIED, threshold: HarmBlockThreshold.BLOCK_MEDIUM_AND_ABOVE } // 매우 포괄적 (신중하게 사용)
-    // ],
-// }); // Vertex AI 모델 초기화는 위 조건문으로 이동
 
 // AI 응답을 가져오는 함수
 async function getAiResponse(currentUserMessage, history = [], systemMessageText = null, specialModeType = null, streamResponseCallback = null, options = {}) {
@@ -169,143 +148,134 @@
 
         let conversationContents = [];
         let finalSystemMessageText = systemMessageText;
-=======
-    }
-});
-
-// AI 응답을 가져오는 함수
-async function getVertexAiResponse(currentUserMessage, history = [], systemMessageText = null, specialModeType = null, streamResponseCallback = null) { // 새 시그니처 + specialModeType + streamResponseCallback
-    let conversationContents = [];
-    let finalSystemMessageText = systemMessageText; // systemMessageText가 prompt와 systemPrompt를 통합한 값으로 간주
->>>>>>> 1e3708ea
-
-    if (specialModeType === 'canvas') {
-        // 캔버스 모드일 때 시스템 프롬프트 강화
-        finalSystemMessageText = (finalSystemMessageText ? finalSystemMessageText + "\n\n" : "") +
-            "중요: 당신은 HTML, CSS, JavaScript 코드를 생성하는 AI입니다. " +
-            "사용자의 요청에 따라 웹 페이지의 구조(HTML)와 스타일(CSS)을 제공해야 합니다. " +
-            "각 코드는 반드시 마크다운 코드 블록(예: ```html ... ```, ```css ... ```)으로 감싸서 제공해주세요. " +
-            "HTML에는 기본적인 구조를 포함하고, CSS는 해당 HTML을 스타일링하는 내용을 포함해야 합니다. " +
-            "JavaScript가 필요하다면 그것도 코드 블록으로 제공해주세요. " +
-            "만약 사용자가 '캔버스에 그림 그려줘' 같이 모호하게 요청하면, 구체적으로 어떤 그림인지 되묻거나 간단한 예시를 제시할 수 있습니다. " +
-            "생성된 코드는 바로 웹페이지에 적용될 수 있도록 완전한 형태로 제공하는 것을 목표로 합니다.";
-        console.log("캔버스 모드 활성화. 강화된 시스템 프롬프트 적용.");
-    } else if (specialModeType === 'search') {
-        const searchPrompt = "Please answer based on web search results if necessary. Provide concise answers with relevant information found.";
-        finalSystemMessageText = finalSystemMessageText ? `${finalSystemMessageText}\n${searchPrompt}` : searchPrompt;
-    } else if (specialModeType === 'stream') {
-        console.log("Stream mode activated. System prompt will be used as is. Specific stream-related prompt adjustments can be added here if needed.");
-        // 예: const streamPrompt = "Provide your response in a continuous stream.";
-        // finalSystemMessageText = finalSystemMessageText ? `${finalSystemMessageText}\n${streamPrompt}` : streamPrompt;
-    }
-
-
-    // 1. 시스템 메시지 (선택 사항, systemInstruction으로 전달)
-    const systemInstruction = (finalSystemMessageText && typeof finalSystemMessageText === 'string' && finalSystemMessageText.trim() !== '')
-        ? { parts: [{ text: finalSystemMessageText }] }
-        : null;
-
-    if (systemInstruction) {
-        console.log("적용된 시스템 지침:", JSON.stringify(systemInstruction, null, 2));
-    }
-    
-    // 2. 이전 대화 내역 (history는 {role, parts} 객체의 배열이어야 함)
-    conversationContents = [...history];
-
-    // 3. 현재 사용자 입력 중복 방지
-    const lastMsg = conversationContents[conversationContents.length - 1];
-    if (
-        !lastMsg ||
-        lastMsg.role !== 'user' ||
-        !lastMsg.parts ||
-        !lastMsg.parts[0] ||
-        lastMsg.parts[0].text !== currentUserMessage
-    ) {
-        conversationContents.push({ role: 'user', parts: [{ text: currentUserMessage }] });
-    }
-
-    const generationConfig = { // Default generation config
-        temperature: 0.8,
-        topP: 0.95,
-        maxOutputTokens: 65535, // Default max
-    };
-
-    if (options.max_output_tokens_override !== undefined) {
-        generationConfig.maxOutputTokens = parseInt(options.max_output_tokens_override, 10);
-        if (isNaN(generationConfig.maxOutputTokens) || generationConfig.maxOutputTokens <= 0) {
-            // Revert to a safe default or throw error if invalid value is critical
-            console.warn(`Invalid max_output_tokens_override: ${options.max_output_tokens_override}. Using default.`);
-            generationConfig.maxOutputTokens = 8192; // A common default if process.env one is too large
-        }
-    }
-    
-    const request = {
-        contents: conversationContents,
-        systemInstruction: systemInstruction, // Pass systemInstruction directly
-        generationConfig: generationConfig // Pass the potentially modified generationConfig
-    };
-
-    console.log('Vertex AI 요청 내용 (systemInstruction 방식):', JSON.stringify(request, null, 2));
-
-    try {
-        if (specialModeType === 'stream' && typeof streamResponseCallback === 'function') {
-            const streamResult = await currentGenerativeModel.generateContentStream(request); // Use currentGenerativeModel
-            for await (const item of streamResult.stream) {
-                if (item.candidates && item.candidates[0].content && item.candidates[0].content.parts) {
-                    const chunkText = item.candidates[0].content.parts.map(part => part.text).join("");
-                    streamResponseCallback(chunkText);
+
+        if (specialModeType === 'canvas') {
+            // 캔버스 모드일 때 시스템 프롬프트 강화
+            finalSystemMessageText = (finalSystemMessageText ? finalSystemMessageText + "\n\n" : "") +
+                "중요: 당신은 HTML, CSS, JavaScript 코드를 생성하는 AI입니다. " +
+                "사용자의 요청에 따라 웹 페이지의 구조(HTML)와 스타일(CSS)을 제공해야 합니다. " +
+                "각 코드는 반드시 마크다운 코드 블록(예: ```html ... ```, ```css ... ```)으로 감싸서 제공해주세요. " +
+                "HTML에는 기본적인 구조를 포함하고, CSS는 해당 HTML을 스타일링하는 내용을 포함해야 합니다. " +
+                "JavaScript가 필요하다면 그것도 코드 블록으로 제공해주세요. " +
+                "만약 사용자가 '캔버스에 그림 그려줘' 같이 모호하게 요청하면, 구체적으로 어떤 그림인지 되묻거나 간단한 예시를 제시할 수 있습니다. " +
+                "생성된 코드는 바로 웹페이지에 적용될 수 있도록 완전한 형태로 제공하는 것을 목표로 합니다.";
+            console.log("캔버스 모드 활성화. 강화된 시스템 프롬프트 적용.");
+        } else if (specialModeType === 'search') {
+            const searchPrompt = "Please answer based on web search results if necessary. Provide concise answers with relevant information found.";
+            finalSystemMessageText = finalSystemMessageText ? `${finalSystemMessageText}\n${searchPrompt}` : searchPrompt;
+        } else if (specialModeType === 'stream') {
+            console.log("Stream mode activated. System prompt will be used as is. Specific stream-related prompt adjustments can be added here if needed.");
+            // 예: const streamPrompt = "Provide your response in a continuous stream.";
+            // finalSystemMessageText = finalSystemMessageText ? `${finalSystemMessageText}\n${streamPrompt}` : streamPrompt;
+        }
+
+
+        // 1. 시스템 메시지 (선택 사항, systemInstruction으로 전달)
+        const systemInstruction = (finalSystemMessageText && typeof finalSystemMessageText === 'string' && finalSystemMessageText.trim() !== '')
+            ? { parts: [{ text: finalSystemMessageText }] }
+            : null;
+
+        if (systemInstruction) {
+            console.log("적용된 시스템 지침:", JSON.stringify(systemInstruction, null, 2));
+        }
+        
+        // 2. 이전 대화 내역 (history는 {role, parts} 객체의 배열이어야 함)
+        conversationContents = [...history];
+
+        // 3. 현재 사용자 입력 중복 방지
+        const lastMsg = conversationContents[conversationContents.length - 1];
+        if (
+            !lastMsg ||
+            lastMsg.role !== 'user' ||
+            !lastMsg.parts ||
+            !lastMsg.parts[0] ||
+            lastMsg.parts[0].text !== currentUserMessage
+        ) {
+            conversationContents.push({ role: 'user', parts: [{ text: currentUserMessage }] });
+        }
+
+        const generationConfig = { // Default generation config
+            temperature: 0.8,
+            topP: 0.95,
+            maxOutputTokens: 65535, // Default max
+        };
+
+        if (options.max_output_tokens_override !== undefined) {
+            generationConfig.maxOutputTokens = parseInt(options.max_output_tokens_override, 10);
+            if (isNaN(generationConfig.maxOutputTokens) || generationConfig.maxOutputTokens <= 0) {
+                // Revert to a safe default or throw error if invalid value is critical
+                console.warn(`Invalid max_output_tokens_override: ${options.max_output_tokens_override}. Using default.`);
+                generationConfig.maxOutputTokens = 8192; // A common default if process.env one is too large
+            }
+        }
+        
+        const request = {
+            contents: conversationContents,
+            systemInstruction: systemInstruction, // Pass systemInstruction directly
+            generationConfig: generationConfig // Pass the potentially modified generationConfig
+        };
+
+        console.log('Vertex AI 요청 내용 (systemInstruction 방식):', JSON.stringify(request, null, 2));
+
+        try {
+            if (specialModeType === 'stream' && typeof streamResponseCallback === 'function') {
+                const streamResult = await currentGenerativeModel.generateContentStream(request); // Use currentGenerativeModel
+                for await (const item of streamResult.stream) {
+                    if (item.candidates && item.candidates[0].content && item.candidates[0].content.parts) {
+                        const chunkText = item.candidates[0].content.parts.map(part => part.text).join("");
+                        streamResponseCallback(chunkText);
+                    }
                 }
-            }
-            return null; // 스트리밍의 경우 전체 응답을 반환하지 않음, token count handling TBD for stream
-        } else {
-            const result = await currentGenerativeModel.generateContent(request); // Use currentGenerativeModel
-            if (result && result.response && result.response.candidates && result.response.candidates.length > 0 &&
-                result.response.candidates[0].content && result.response.candidates[0].content.parts &&
-                result.response.candidates[0].content.parts.length > 0) {
-                const aiResponseText = result.response.candidates[0].content.parts.map(part => part.text).join("");
-                console.log('Vertex AI 응답 (일반):', aiResponseText);
-                // Placeholder token counts
-                const actual_output_tokens = result.response.usageMetadata?.candidatesTokenCount || 0;
-                const input_tokens_processed = result.response.usageMetadata?.promptTokenCount || 0;
-                return { 
-                    content: aiResponseText,
-                    actual_output_tokens: actual_output_tokens,
-                    input_tokens_processed: input_tokens_processed
-                };
+                return null; // 스트리밍의 경우 전체 응답을 반환하지 않음, token count handling TBD for stream
             } else {
-                console.error('Vertex AI로부터 유효한 응답을 받지 못했습니다. 응답 구조:', JSON.stringify(result, null, 2));
-                return { 
-                    content: 'AI로부터 유효한 응답을 받지 못했습니다.',
-                    actual_output_tokens: 0,
-                    input_tokens_processed: 0
-                }; 
-            }
-        }
-    } catch (error) {
-        // ... (existing Vertex AI error handling) ...
-        console.error('Vertex AI 요청 중 오류 발생:', error);
-        if (error.message && error.message.includes('<!DOCTYPE')) { 
-            console.error('HTML 응답을 받았습니다. 인증 또는 네트워크 문제일 수 있습니다.');
-            console.error('이 오류는 주로 다음 문제로 발생합니다:');
-            console.error('1. Google Cloud 인증 정보가 잘못되었거나 만료됨');
-            console.error('2. 네트워크/프록시 설정 문제');
-            console.error('3. Vertex AI 서비스 접근 권한 부족');
-        }
-        if (error.response && error.response.data) { 
-            console.error('오류 응답 데이터:', error.response.data);
-        }
-        try { if (error.response && error.response.body) { 
-            const bodyText = error.response.body.toString();
-            console.error('응답 본문 내용:', bodyText.substring(0, 500) + '...');
-        } } catch (bodyError) { 
-            console.error('응답 본문 확인 실패:', bodyError);
-        }
-        if (specialModeType === 'stream' && typeof streamResponseCallback === 'function') {
-            streamResponseCallback(null, error); 
-        }
-        const errorMessage = `Vertex AI API 호출 실패: ${error.message}`;
-        throw new Error(errorMessage);
-    }
+                const result = await currentGenerativeModel.generateContent(request); // Use currentGenerativeModel
+                if (result && result.response && result.response.candidates && result.response.candidates.length > 0 &&
+                    result.response.candidates[0].content && result.response.candidates[0].content.parts &&
+                    result.response.candidates[0].content.parts.length > 0) {
+                    const aiResponseText = result.response.candidates[0].content.parts.map(part => part.text).join("");
+                    console.log('Vertex AI 응답 (일반):', aiResponseText);
+                    // Placeholder token counts
+                    const actual_output_tokens = result.response.usageMetadata?.candidatesTokenCount || 0;
+                    const input_tokens_processed = result.response.usageMetadata?.promptTokenCount || 0;
+                    return { 
+                        content: aiResponseText,
+                        actual_output_tokens: actual_output_tokens,
+                        input_tokens_processed: input_tokens_processed
+                    }; 
+                } else {
+                    console.error('Vertex AI로부터 유효한 응답을 받지 못했습니다. 응답 구조:', JSON.stringify(result, null, 2));
+                    return { 
+                        content: 'AI로부터 유효한 응답을 받지 못했습니다.',
+                        actual_output_tokens: 0,
+                        input_tokens_processed: 0
+                    }; 
+                }
+            }
+        } catch (error) {
+            // ... (existing Vertex AI error handling) ...
+            console.error('Vertex AI 요청 중 오류 발생:', error);
+            if (error.message && error.message.includes('<!DOCTYPE')) { 
+                console.error('HTML 응답을 받았습니다. 인증 또는 네트워크 문제일 수 있습니다.');
+                console.error('이 오류는 주로 다음 문제로 발생합니다:');
+                console.error('1. Google Cloud 인증 정보가 잘못되었거나 만료됨');
+                console.error('2. 네트워크/프록시 설정 문제');
+                console.error('3. Vertex AI 서비스 접근 권한 부족');
+            }
+            if (error.response && error.response.data) { 
+                console.error('오류 응답 데이터:', error.response.data);
+            }
+            try { if (error.response && error.response.body) { 
+                const bodyText = error.response.body.toString();
+                console.error('응답 본문 내용:', bodyText.substring(0, 500) + '...');
+            } } catch (bodyError) { 
+                console.error('응답 본문 확인 실패:', bodyError);
+            }
+            if (specialModeType === 'stream' && typeof streamResponseCallback === 'function') {
+                streamResponseCallback(null, error); 
+            }
+            const errorMessage = `Vertex AI API 호출 실패: ${error.message}`;
+            throw new Error(errorMessage);
+        }
         // --- END EXISTING VERTEX AI (GEMINI) LOGIC ---
     } else {
         const errorMsg = `Unsupported AI provider: ${providerToUse}`;
@@ -319,15 +289,9 @@
 }
 
 module.exports = {
-<<<<<<< HEAD
     getAiResponse,
     // vertex_ai and generativeModel might be undefined if Ollama is default or Vertex AI fails to init
     // Consumers of this module should be aware or this module should handle it more gracefully.
     vertex_ai: defaultProvider === 'vertexai' ? vertex_ai : undefined,
     generativeModel: defaultProvider === 'vertexai' ? generativeModel : undefined
-=======
-    getVertexAiResponse,
-    vertex_ai,
-    generativeModel
->>>>>>> 1e3708ea
 };