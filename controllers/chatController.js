--- conflicted
+++ resolved
@@ -13,7 +13,6 @@
 async function sendMessageController(req, res) {
   const sessionId = req.params.session_id;
   const GUEST_USER_ID = 'guest';
-<<<<<<< HEAD
   const { 
     message, 
     systemPrompt, 
@@ -24,13 +23,6 @@
     model_id_override,
     user_message_token_count 
   } = req.body;
-=======
-  const { message, systemPrompt, specialModeType, ai_provider, ollama_model } = req.body;
-  
-  // AI 제공자 기본값 설정 (Vertex AI)
-  const selectedAiProvider = ai_provider || 'vertexai';
-  const selectedOllamaModel = ollama_model || 'gemma3:4b';
->>>>>>> 1e3708ea
 
   // Validation for sessionId
   if (!sessionId || typeof sessionId !== 'string' || sessionId.trim() === '') {
@@ -99,7 +91,7 @@
         err.code = 'DB_ERROR';
         throw err;
       }
-<<<<<<< HEAD
+
       const userMessageId = userMessageResult.user_message_id;
 
       const effectiveContextLimit = context_message_limit !== undefined ? context_message_limit : null;
@@ -114,41 +106,19 @@
       };
       
       const aiResponseFull = await getAiResponse(message, chatHistoryForAI, effectiveSystemPrompt, specialModeType, null, aiOptions);
-=======
-      const userMessageId = userMessageResult.user_message_id;      // 2. 대화 기록 가져오기 (현재 사용자 메시지 포함)
-      let chatHistoryForAI = await getChatHistoryFromDB(connection, sessionId, false);
-
-      // 3. 선택된 AI 제공자에 요청
-      const effectiveSystemPrompt = systemPrompt && systemPrompt.trim() ? systemPrompt.trim() : null;
-      
-      // AI 제공자에 따른 요청 (Vertex AI 또는 Ollama)
-      const aiResponseFull = await getAiResponse(
-        selectedAiProvider, 
-        selectedOllamaModel, 
-        message, 
-        chatHistoryForAI, 
-        effectiveSystemPrompt, 
-        specialModeType
-      );
->>>>>>> 1e3708ea
 
       if (!aiResponseFull || typeof aiResponseFull.content !== 'string' || aiResponseFull.content.trim() === '') {
         console.error('Invalid AI response received:', aiResponseFull);
         const err = new Error('AI로부터 유효한 응답을 받지 못했습니다. 응답 내용이 비어있거나 형식이 잘못되었습니다.');
         err.code = 'AI_RESPONSE_ERROR';
         throw err;
-<<<<<<< HEAD
+
       }
       const aiContentFromVertex = aiResponseFull.content;
       const aiMessageTokenCountToStore = aiResponseFull.actual_output_tokens !== undefined ? aiResponseFull.actual_output_tokens : null;
 
       const aiMessageResult = await saveAiMessageToDB(connection, sessionId, GUEST_USER_ID, aiContentFromVertex, aiMessageTokenCountToStore);
-=======
-      }      const aiContent = aiResponseFull.content;
-
-      // 4. AI 응답 저장
-      const aiMessageResult = await saveAiMessageToDB(connection, sessionId, GUEST_USER_ID, aiContent);
->>>>>>> 1e3708ea
+
       if (!aiMessageResult || !aiMessageResult.ai_message_id) {
         const err = new Error('AI 메시지 저장에 실패했습니다.');
         err.code = 'DB_ERROR';
